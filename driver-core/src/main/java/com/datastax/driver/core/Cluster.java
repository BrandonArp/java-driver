--- conflicted
+++ resolved
@@ -26,14 +26,9 @@
 import java.util.concurrent.atomic.AtomicReference;
 
 import com.google.common.annotations.VisibleForTesting;
-<<<<<<< HEAD
+import com.google.common.base.Functions;
 import com.google.common.base.Predicates;
 import com.google.common.base.Strings;
-=======
-import com.google.common.base.Functions;
-import com.google.common.base.Objects;
-import com.google.common.base.Predicates;
->>>>>>> 8162ed29
 import com.google.common.collect.*;
 import com.google.common.util.concurrent.*;
 import org.slf4j.Logger;
@@ -1438,45 +1433,10 @@
                     connectionFactory.protocolVersion = e.serverVersion;
                     try {
                         controlConnection.connect();
-<<<<<<< HEAD
                     } catch (UnsupportedProtocolVersionException e1) {
                         throw new DriverInternalError("Cannot connect to node with its own version, this makes no sense", e);
                     }
                 }
-=======
-                        if (connectionFactory.protocolVersion < 0)
-                            connectionFactory.protocolVersion = 2;
-
-                        // The control connection can mark hosts down if it failed to connect to them, or remove them if they weren't found
-                        // in the control host's system.peers. Separate them:
-                        Set<Host> downContactPointHosts = Sets.newHashSet();
-                        Set<Host> removedContactPointHosts = Sets.newHashSet();
-                        for (Host host : contactPointHosts) {
-                            if (!allHosts.contains(host))
-                                removedContactPointHosts.add(host);
-                            else if (host.state == Host.State.DOWN)
-                                downContactPointHosts.add(host);
-                        }
-                        contactPointHosts.removeAll(removedContactPointHosts);
-                        contactPointHosts.removeAll(downContactPointHosts);
-
-                        // Now that the control connection is ready, we have all the information we need about the nodes (datacenter,
-                        // rack...) to initialize the load balancing policy
-                        loadBalancingPolicy().init(Cluster.this, contactPointHosts);
-                        speculativeRetryPolicy().init(Cluster.this);
-
-                        for (Host host : removedContactPointHosts) {
-                            loadBalancingPolicy().onRemove(host);
-                            for (Host.StateListener listener : listeners)
-                                listener.onRemove(host);
-                        }
-                        for (Host host : downContactPointHosts) {
-                            loadBalancingPolicy().onDown(host);
-                            for (Host.StateListener listener : listeners)
-                                listener.onDown(host);
-                            startPeriodicReconnectionAttempt(host, true);
-                        }
->>>>>>> 8162ed29
 
                 // The control connection can mark hosts down if it failed to connect to them, or remove them if they weren't found
                 // in the control host's system.peers. Separate them:
@@ -1505,6 +1465,7 @@
                     loadBalancingPolicy().onDown(host);
                     for (Host.StateListener listener : listeners)
                         listener.onDown(host);
+                    startPeriodicReconnectionAttempt(host, true);
                 }
 
                 configuration.getPoolingOptions().setProtocolVersion(protocolVersion());
