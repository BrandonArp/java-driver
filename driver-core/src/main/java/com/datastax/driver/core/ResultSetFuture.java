/*
 *      Copyright (C) 2012 DataStax Inc.
 *
 *   Licensed under the Apache License, Version 2.0 (the "License");
 *   you may not use this file except in compliance with the License.
 *   You may obtain a copy of the License at
 *
 *      http://www.apache.org/licenses/LICENSE-2.0
 *
 *   Unless required by applicable law or agreed to in writing, software
 *   distributed under the License is distributed on an "AS IS" BASIS,
 *   WITHOUT WARRANTIES OR CONDITIONS OF ANY KIND, either express or implied.
 *   See the License for the specific language governing permissions and
 *   limitations under the License.
 */
package com.datastax.driver.core;

import java.util.concurrent.ExecutionException;
import java.util.concurrent.TimeoutException;
import java.util.concurrent.TimeUnit;

<<<<<<< HEAD
import com.google.common.util.concurrent.AbstractFuture;
=======
import com.google.common.util.concurrent.ListenableFuture;
>>>>>>> 818b090e
import com.google.common.util.concurrent.Uninterruptibles;

import com.datastax.driver.core.exceptions.*;

import org.slf4j.Logger;
import org.slf4j.LoggerFactory;

/**
 * A future on a {@link ResultSet}.
 *
 * Note that this class implements <a href="http://code.google.com/p/guava-libraries/">Guava</a>'s {@code
 * ListenableFuture} and can so be used with Guava's future utilities.
 */
<<<<<<< HEAD
public class ResultSetFuture extends AbstractFuture<ResultSet> {

    private static final Logger logger = LoggerFactory.getLogger(ResultSetFuture.class);

    private final Session.Manager session;
    final ResponseCallback callback;

    ResultSetFuture(Session.Manager session, Message.Request request) {
        this.session = session;
        this.callback = new ResponseCallback(request);
    }

    // The reason this exists is because we don't want to expose its method
    // publicly (otherwise Future could implement RequestHandler.Callback directly)
    class ResponseCallback implements RequestHandler.Callback {

        private final Message.Request request;
        private volatile RequestHandler handler;

        ResponseCallback(Message.Request request) {
            this.request = request;
        }

        @Override
        public void register(RequestHandler handler) {
            this.handler = handler;
        }

        @Override
        public Message.Request request() {
            return request;
        }

        @Override
        public void onSet(Connection connection, Message.Response response, ExecutionInfo info, Statement statement, long latency) {
            try {
                switch (response.type) {
                    case RESULT:
                        Responses.Result rm = (Responses.Result)response;
                        switch (rm.kind) {
                            case SET_KEYSPACE:
                                // propagate the keyspace change to other connections
                                session.poolsState.setKeyspace(((Responses.Result.SetKeyspace)rm).keyspace);
                                set(ResultSet.fromMessage(rm, session, info, statement));
                                break;
                            case SCHEMA_CHANGE:
                                Responses.Result.SchemaChange scc = (Responses.Result.SchemaChange)rm;
                                ResultSet rs = ResultSet.fromMessage(rm, session, info, statement);
                                switch (scc.change) {
                                    case CREATED:
                                        if (scc.columnFamily.isEmpty()) {
                                            session.cluster.manager.refreshSchema(connection, ResultSetFuture.this, rs, null, null);
                                        } else {
                                            session.cluster.manager.refreshSchema(connection, ResultSetFuture.this, rs, scc.keyspace, null);
                                        }
                                        break;
                                    case DROPPED:
                                        if (scc.columnFamily.isEmpty()) {
                                            // If that the one keyspace we are logged in, reset to null (it shouldn't really happen but ...)
                                            // Note: Actually, Cassandra doesn't do that so we don't either as this could confuse prepared statements.
                                            // We'll add it back if CASSANDRA-5358 changes that behavior
                                            //if (scc.keyspace.equals(session.poolsState.keyspace))
                                            //    session.poolsState.setKeyspace(null);
                                            session.cluster.manager.refreshSchema(connection, ResultSetFuture.this, rs, null, null);
                                        } else {
                                            session.cluster.manager.refreshSchema(connection, ResultSetFuture.this, rs, scc.keyspace, null);
                                        }
                                        break;
                                    case UPDATED:
                                        if (scc.columnFamily.isEmpty()) {
                                            session.cluster.manager.refreshSchema(connection, ResultSetFuture.this, rs, scc.keyspace, null);
                                        } else {
                                            session.cluster.manager.refreshSchema(connection, ResultSetFuture.this, rs, scc.keyspace, scc.columnFamily);
                                        }
                                        break;
                                    default:
                                        logger.info("Ignoring unknown schema change result");
                                        break;
                                }
                                break;
                            default:
                                set(ResultSet.fromMessage(rm, session, info, statement));
                                break;
                        }
                        break;
                    case ERROR:
                        setException(((Responses.Error)response).asException(connection.address));
                        break;
                    default:
                        // This mean we have probably have a bad node, so defunct the connection
                        connection.defunct(new ConnectionException(connection.address, String.format("Got unexpected %s response", response.type)));
                        setException(new DriverInternalError(String.format("Got unexpected %s response from %s", response.type, connection.address)));
                        break;
                }
            } catch (RuntimeException e) {
                // If we get a bug here, the client will not get it, so better forwarding the error
                setException(new DriverInternalError("Unexpected error while processing response from " + connection.address, e));
            }
        }

        @Override
        public void onSet(Connection connection, Message.Response response, long latency) {
            // This is only called for internal calls (i.e, when the callback is not wrapped in ResponseHandler),
            // so don't bother with ExecutionInfo.
            onSet(connection, response, null, null, latency);
        }

        @Override
        public void onException(Connection connection, Exception exception, long latency) {
            setException(exception);
        }

        @Override
        public void onTimeout(Connection connection, long latency) {
            // This is only called for internal calls (i.e, when the callback is not wrapped in ResponseHandler).
            // So just set an exception for the final result, which should be handled correctly by said internal call.
            setException(new ConnectionException(connection.address, "Operation Timeouted"));
        }
    }
=======
public interface ResultSetFuture extends ListenableFuture<ResultSet> {
>>>>>>> 818b090e

    // We sometimes need (in the driver) to set the future from outside this class,
    // but AbstractFuture#set is protected so this method. We don't want it public
    // however, no particular reason to give users rope to hang themselves.
    void setResult(ResultSet rs) {
        set(rs);
    }

    /**
     * Waits for the query to return and return its result.
     *
     * This method is usually more convenient than {@link #get} because it:
     * <ul>
     *   <li>Waits for the result uninterruptibly, and so doesn't throw
     *   {@link InterruptedException}.</li>
     *   <li>Returns meaningful exceptions, instead of having to deal
     *   with ExecutionException.</li>
     * </ul>
     * As such, it is the preferred way to get the future result.
     *
     * @throws NoHostAvailableException if no host in the cluster can be
     * contacted successfully to execute this query.
     * @throws QueryExecutionException if the query triggered an execution
     * exception, that is an exception thrown by Cassandra when it cannot execute
     * the query with the requested consistency level successfully.
     * @throws QueryValidationException if the query is invalid (syntax error,
     * unauthorized or any other validation problem).
     */
<<<<<<< HEAD
    public ResultSet getUninterruptibly() {
        try {
            return Uninterruptibles.getUninterruptibly(this);
        } catch (ExecutionException e) {
            throw extractCauseFromExecutionException(e);
        }
    }
=======
    public ResultSet getUninterruptibly();
>>>>>>> 818b090e

    /**
     * Waits for the provided time for the query to return and return its
     * result if available.
     *
     * This method is usually more convenient than {@link #get} because it:
     * <ul>
     *   <li>Waits for the result uninterruptibly, and so doesn't throw
     *   {@link InterruptedException}.</li>
     *   <li>Returns meaningful exceptions, instead of having to deal
     *   with ExecutionException.</li>
     * </ul>
     * As such, it is the preferred way to get the future result.
     *
     * @throws NoHostAvailableException if no host in the cluster can be
     * contacted successfully to execute this query.
     * @throws QueryExecutionException if the query triggered an execution
     * exception, that is an exception thrown by Cassandra when it cannot execute
     * the query with the requested consistency level successfully.
     * @throws QueryValidationException if the query if invalid (syntax error,
     * unauthorized or any other validation problem).
     * @throws TimeoutException if the wait timed out (Note that this is
     * different from a Cassandra timeout, which is a {@code
     * QueryExecutionException}).
     */
<<<<<<< HEAD
    public ResultSet getUninterruptibly(long timeout, TimeUnit unit) throws TimeoutException {
        try {
            return Uninterruptibles.getUninterruptibly(this, timeout, unit);
        } catch (ExecutionException e) {
            throw extractCauseFromExecutionException(e);
        }
    }
=======
    public ResultSet getUninterruptibly(long timeout, TimeUnit unit) throws TimeoutException;
>>>>>>> 818b090e

    /**
     * Attempts to cancel the execution of the request corresponding to this
     * future. This attempt will fail if the request has already returned.
     * <p>
     * Please note that this only cancle the request driver side, but nothing
     * is done to interrupt the execution of the request Cassandra side (and that even
     * if {@code mayInterruptIfRunning} is true) since  Cassandra does not
     * support such interruption.
     * <p>
     * This method can be used to ensure no more work is performed driver side
     * (which, while it doesn't include stopping a request already submitted
     * to a Cassandra node, may include not retrying another Cassandra host on
     * failure/timeout) if the ResultSet is not going to be retried. Typically,
     * the code to wait for a request result for a maximum of 1 second could
     * look like:
     * <pre>
     *   ResultSetFuture future = session.executeAsync(...some query...);
     *   try {
     *       ResultSet result = future.get(1, TimeUnit.SECONDS);
     *       ... process result ...
     *   } catch (TimeoutException e) {
     *       future.cancel(true); // Ensure any ressource used by this query driver
     *                            // side is released immediately
     *       ... handle timeout ...
     *   }
     * <pre>
     *
     * @param mayInterruptIfRunning the value of this parameter is currently
     * ignored.
     * @return {@code false} if the future could not be cancelled (it has already
     * completed normally); {@code true} otherwise.
     */
    @Override
<<<<<<< HEAD
    public boolean cancel(boolean mayInterruptIfRunning) {
        if (!super.cancel(mayInterruptIfRunning))
            return false;

        callback.handler.cancel();
        return true;
    }

    static RuntimeException extractCauseFromExecutionException(ExecutionException e) {
        // We could just rethrow e.getCause(). However, the cause of the ExecutionException has likely been
        // created on the I/O thread receiving the response. Which means that the stacktrace associated
        // with said cause will make no mention of the current thread. This is painful for say, finding
        // out which execute() statement actually raised the exception. So instead, we re-create the
        // exception.
        if (e.getCause() instanceof DriverException)
            throw ((DriverException)e.getCause()).copy();
        else
            throw new DriverInternalError("Unexpected exception thrown", e.getCause());
    }
=======
    public boolean cancel(boolean mayInterruptIfRunning);
>>>>>>> 818b090e
}<|MERGE_RESOLUTION|>--- conflicted
+++ resolved
@@ -19,12 +19,7 @@
 import java.util.concurrent.TimeoutException;
 import java.util.concurrent.TimeUnit;
 
-<<<<<<< HEAD
-import com.google.common.util.concurrent.AbstractFuture;
-=======
 import com.google.common.util.concurrent.ListenableFuture;
->>>>>>> 818b090e
-import com.google.common.util.concurrent.Uninterruptibles;
 
 import com.datastax.driver.core.exceptions.*;
 
@@ -37,136 +32,7 @@
  * Note that this class implements <a href="http://code.google.com/p/guava-libraries/">Guava</a>'s {@code
  * ListenableFuture} and can so be used with Guava's future utilities.
  */
-<<<<<<< HEAD
-public class ResultSetFuture extends AbstractFuture<ResultSet> {
-
-    private static final Logger logger = LoggerFactory.getLogger(ResultSetFuture.class);
-
-    private final Session.Manager session;
-    final ResponseCallback callback;
-
-    ResultSetFuture(Session.Manager session, Message.Request request) {
-        this.session = session;
-        this.callback = new ResponseCallback(request);
-    }
-
-    // The reason this exists is because we don't want to expose its method
-    // publicly (otherwise Future could implement RequestHandler.Callback directly)
-    class ResponseCallback implements RequestHandler.Callback {
-
-        private final Message.Request request;
-        private volatile RequestHandler handler;
-
-        ResponseCallback(Message.Request request) {
-            this.request = request;
-        }
-
-        @Override
-        public void register(RequestHandler handler) {
-            this.handler = handler;
-        }
-
-        @Override
-        public Message.Request request() {
-            return request;
-        }
-
-        @Override
-        public void onSet(Connection connection, Message.Response response, ExecutionInfo info, Statement statement, long latency) {
-            try {
-                switch (response.type) {
-                    case RESULT:
-                        Responses.Result rm = (Responses.Result)response;
-                        switch (rm.kind) {
-                            case SET_KEYSPACE:
-                                // propagate the keyspace change to other connections
-                                session.poolsState.setKeyspace(((Responses.Result.SetKeyspace)rm).keyspace);
-                                set(ResultSet.fromMessage(rm, session, info, statement));
-                                break;
-                            case SCHEMA_CHANGE:
-                                Responses.Result.SchemaChange scc = (Responses.Result.SchemaChange)rm;
-                                ResultSet rs = ResultSet.fromMessage(rm, session, info, statement);
-                                switch (scc.change) {
-                                    case CREATED:
-                                        if (scc.columnFamily.isEmpty()) {
-                                            session.cluster.manager.refreshSchema(connection, ResultSetFuture.this, rs, null, null);
-                                        } else {
-                                            session.cluster.manager.refreshSchema(connection, ResultSetFuture.this, rs, scc.keyspace, null);
-                                        }
-                                        break;
-                                    case DROPPED:
-                                        if (scc.columnFamily.isEmpty()) {
-                                            // If that the one keyspace we are logged in, reset to null (it shouldn't really happen but ...)
-                                            // Note: Actually, Cassandra doesn't do that so we don't either as this could confuse prepared statements.
-                                            // We'll add it back if CASSANDRA-5358 changes that behavior
-                                            //if (scc.keyspace.equals(session.poolsState.keyspace))
-                                            //    session.poolsState.setKeyspace(null);
-                                            session.cluster.manager.refreshSchema(connection, ResultSetFuture.this, rs, null, null);
-                                        } else {
-                                            session.cluster.manager.refreshSchema(connection, ResultSetFuture.this, rs, scc.keyspace, null);
-                                        }
-                                        break;
-                                    case UPDATED:
-                                        if (scc.columnFamily.isEmpty()) {
-                                            session.cluster.manager.refreshSchema(connection, ResultSetFuture.this, rs, scc.keyspace, null);
-                                        } else {
-                                            session.cluster.manager.refreshSchema(connection, ResultSetFuture.this, rs, scc.keyspace, scc.columnFamily);
-                                        }
-                                        break;
-                                    default:
-                                        logger.info("Ignoring unknown schema change result");
-                                        break;
-                                }
-                                break;
-                            default:
-                                set(ResultSet.fromMessage(rm, session, info, statement));
-                                break;
-                        }
-                        break;
-                    case ERROR:
-                        setException(((Responses.Error)response).asException(connection.address));
-                        break;
-                    default:
-                        // This mean we have probably have a bad node, so defunct the connection
-                        connection.defunct(new ConnectionException(connection.address, String.format("Got unexpected %s response", response.type)));
-                        setException(new DriverInternalError(String.format("Got unexpected %s response from %s", response.type, connection.address)));
-                        break;
-                }
-            } catch (RuntimeException e) {
-                // If we get a bug here, the client will not get it, so better forwarding the error
-                setException(new DriverInternalError("Unexpected error while processing response from " + connection.address, e));
-            }
-        }
-
-        @Override
-        public void onSet(Connection connection, Message.Response response, long latency) {
-            // This is only called for internal calls (i.e, when the callback is not wrapped in ResponseHandler),
-            // so don't bother with ExecutionInfo.
-            onSet(connection, response, null, null, latency);
-        }
-
-        @Override
-        public void onException(Connection connection, Exception exception, long latency) {
-            setException(exception);
-        }
-
-        @Override
-        public void onTimeout(Connection connection, long latency) {
-            // This is only called for internal calls (i.e, when the callback is not wrapped in ResponseHandler).
-            // So just set an exception for the final result, which should be handled correctly by said internal call.
-            setException(new ConnectionException(connection.address, "Operation Timeouted"));
-        }
-    }
-=======
 public interface ResultSetFuture extends ListenableFuture<ResultSet> {
->>>>>>> 818b090e
-
-    // We sometimes need (in the driver) to set the future from outside this class,
-    // but AbstractFuture#set is protected so this method. We don't want it public
-    // however, no particular reason to give users rope to hang themselves.
-    void setResult(ResultSet rs) {
-        set(rs);
-    }
 
     /**
      * Waits for the query to return and return its result.
@@ -188,17 +54,7 @@
      * @throws QueryValidationException if the query is invalid (syntax error,
      * unauthorized or any other validation problem).
      */
-<<<<<<< HEAD
-    public ResultSet getUninterruptibly() {
-        try {
-            return Uninterruptibles.getUninterruptibly(this);
-        } catch (ExecutionException e) {
-            throw extractCauseFromExecutionException(e);
-        }
-    }
-=======
     public ResultSet getUninterruptibly();
->>>>>>> 818b090e
 
     /**
      * Waits for the provided time for the query to return and return its
@@ -224,17 +80,7 @@
      * different from a Cassandra timeout, which is a {@code
      * QueryExecutionException}).
      */
-<<<<<<< HEAD
-    public ResultSet getUninterruptibly(long timeout, TimeUnit unit) throws TimeoutException {
-        try {
-            return Uninterruptibles.getUninterruptibly(this, timeout, unit);
-        } catch (ExecutionException e) {
-            throw extractCauseFromExecutionException(e);
-        }
-    }
-=======
     public ResultSet getUninterruptibly(long timeout, TimeUnit unit) throws TimeoutException;
->>>>>>> 818b090e
 
     /**
      * Attempts to cancel the execution of the request corresponding to this
@@ -269,27 +115,5 @@
      * completed normally); {@code true} otherwise.
      */
     @Override
-<<<<<<< HEAD
-    public boolean cancel(boolean mayInterruptIfRunning) {
-        if (!super.cancel(mayInterruptIfRunning))
-            return false;
-
-        callback.handler.cancel();
-        return true;
-    }
-
-    static RuntimeException extractCauseFromExecutionException(ExecutionException e) {
-        // We could just rethrow e.getCause(). However, the cause of the ExecutionException has likely been
-        // created on the I/O thread receiving the response. Which means that the stacktrace associated
-        // with said cause will make no mention of the current thread. This is painful for say, finding
-        // out which execute() statement actually raised the exception. So instead, we re-create the
-        // exception.
-        if (e.getCause() instanceof DriverException)
-            throw ((DriverException)e.getCause()).copy();
-        else
-            throw new DriverInternalError("Unexpected exception thrown", e.getCause());
-    }
-=======
     public boolean cancel(boolean mayInterruptIfRunning);
->>>>>>> 818b090e
 }