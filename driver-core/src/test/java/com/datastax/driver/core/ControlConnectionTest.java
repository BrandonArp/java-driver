package com.datastax.driver.core;

import java.util.Iterator;
import java.util.concurrent.TimeUnit;
import java.util.concurrent.atomic.AtomicInteger;

import org.testng.annotations.Test;

import static org.assertj.core.api.Assertions.assertThat;

import com.datastax.driver.core.policies.DelegatingLoadBalancingPolicy;
import com.datastax.driver.core.policies.LoadBalancingPolicy;
import com.datastax.driver.core.policies.Policies;
import com.datastax.driver.core.policies.ReconnectionPolicy;

public class ControlConnectionTest {
    @Test(groups = "short")
    public void should_prevent_simultaneous_reconnection_attempts() throws InterruptedException {
        CCMBridge ccm = null;
        Cluster cluster = null;

        // Custom load balancing policy that counts the number of calls to newQueryPlan().
        // Since we don't open any session from our Cluster, only the control connection reattempts are calling this
        // method, therefore the invocation count is equal to the number of attempts.
        QueryPlanCountingPolicy loadBalancingPolicy = new QueryPlanCountingPolicy(Policies.defaultLoadBalancingPolicy());
        AtomicInteger reconnectionAttempts = loadBalancingPolicy.counter;

        // Custom reconnection policy with a very large delay (longer than the test duration), to make sure we count
        // only the first reconnection attempt of each reconnection handler.
        ReconnectionPolicy reconnectionPolicy = new ReconnectionPolicy() {
            @Override
            public ReconnectionSchedule newSchedule() {
                return new ReconnectionSchedule() {
                    @Override
                    public long nextDelayMs() {
                        return 60 * 1000;
                    }
                };
            }
        };

        try {
            ccm = CCMBridge.create("test", 2);
            // We pass only the first host as contact point, so we know the control connection will be on this host
            cluster = Cluster.builder()
                .addContactPoint(CCMBridge.ipOfNode(1))
                .withReconnectionPolicy(reconnectionPolicy)
                .withLoadBalancingPolicy(loadBalancingPolicy)
                .build();
            cluster.init();

            // Kill the control connection host, there should be exactly one reconnection attempt
            ccm.stop(1);
            TimeUnit.SECONDS.sleep(1); // Sleep for a while to make sure our final count is not the result of lucky timing
            assertThat(reconnectionAttempts.get()).isEqualTo(1);

            ccm.stop(2);
            TimeUnit.SECONDS.sleep(1);
            assertThat(reconnectionAttempts.get()).isEqualTo(2);

        } finally {
            if (cluster != null)
                cluster.close();
            if (ccm != null)
                ccm.remove();
        }
    }

    /**
<<<<<<< HEAD
     * Test for JAVA-509: UDT definitions were not properly parsed when using the default protocol version.
     *
     * This did not appear with other tests because the UDT needs to already exist when the driver initializes.
     * Therefore we use two different driver instances in this test.
     */
    @Test(groups = "short")
    public void should_parse_UDT_definitions_when_using_default_protocol_version() {
        TestUtils.versionCheck(2.1, 0, "This will only work with C* 2.1.0");

=======
     * Ensures that if the host that the Control Connection is connected to is removed/decommissioned that the
     * Control Connection is reestablished to another host.
     *
     * @since 2.0.9
     * @jira_ticket JAVA-597
     * @expected_result Control Connection is reestablished to another host.
     * @test_category control_connection
     */
    @Test(groups = "long")
    public void should_reestablish_if_control_node_decommissioned() throws InterruptedException {
>>>>>>> f5c549b5
        CCMBridge ccm = null;
        Cluster cluster = null;

        try {
<<<<<<< HEAD
            ccm = CCMBridge.create("test", 1);

            // First driver instance: create UDT
            cluster = Cluster.builder().addContactPoint(CCMBridge.ipOfNode(1)).build();
            Session session = cluster.connect();
            session.execute("create keyspace ks WITH replication = {'class': 'SimpleStrategy', 'replication_factor': 1}");
            session.execute("create type ks.foo (i int)");
            cluster.close();

            // Second driver instance: read UDT definition
            cluster = Cluster.builder().addContactPoint(CCMBridge.ipOfNode(1)).build();
            UserType fooType = cluster.getMetadata().getKeyspace("ks").getUserType("foo");

            assertThat(fooType.getFieldNames()).containsExactly("i");
=======
            ccm = CCMBridge.create("test", 3);

            cluster = Cluster.builder()
                    .addContactPoint(CCMBridge.ipOfNode(1))
                    .build();
            cluster.init();

            // Ensure the control connection host is that of the first node.
            String controlHost = cluster.manager.controlConnection.connectedHost().getAddress().getHostAddress();
            assertThat(controlHost).isEqualTo(CCMBridge.ipOfNode(1));

            // Decommission the node.
            ccm.decommissionNode(1);

            // Ensure that the new control connection is not null and it's host is not equal to the decommissioned node.
            Host newHost = cluster.manager.controlConnection.connectedHost();
            assertThat(newHost).isNotNull();
            assertThat(newHost.getAddress().getHostAddress()).isNotEqualTo(controlHost);
>>>>>>> f5c549b5
        } finally {
            if (cluster != null)
                cluster.close();
            if (ccm != null)
                ccm.remove();
        }
    }

<<<<<<< HEAD
   static class QueryPlanCountingPolicy extends DelegatingLoadBalancingPolicy {
=======
    static class QueryPlanCountingPolicy extends DelegatingLoadBalancingPolicy {
>>>>>>> f5c549b5

        final AtomicInteger counter = new AtomicInteger();

        public QueryPlanCountingPolicy(LoadBalancingPolicy delegate) {
            super(delegate);
        }

        public Iterator<Host> newQueryPlan(String loggedKeyspace, Statement statement) {
            counter.incrementAndGet();
            return super.newQueryPlan(loggedKeyspace, statement);
        }
    }
}<|MERGE_RESOLUTION|>--- conflicted
+++ resolved
@@ -67,7 +67,6 @@
     }
 
     /**
-<<<<<<< HEAD
      * Test for JAVA-509: UDT definitions were not properly parsed when using the default protocol version.
      *
      * This did not appear with other tests because the UDT needs to already exist when the driver initializes.
@@ -77,23 +76,10 @@
     public void should_parse_UDT_definitions_when_using_default_protocol_version() {
         TestUtils.versionCheck(2.1, 0, "This will only work with C* 2.1.0");
 
-=======
-     * Ensures that if the host that the Control Connection is connected to is removed/decommissioned that the
-     * Control Connection is reestablished to another host.
-     *
-     * @since 2.0.9
-     * @jira_ticket JAVA-597
-     * @expected_result Control Connection is reestablished to another host.
-     * @test_category control_connection
-     */
-    @Test(groups = "long")
-    public void should_reestablish_if_control_node_decommissioned() throws InterruptedException {
->>>>>>> f5c549b5
         CCMBridge ccm = null;
         Cluster cluster = null;
 
         try {
-<<<<<<< HEAD
             ccm = CCMBridge.create("test", 1);
 
             // First driver instance: create UDT
@@ -108,12 +94,34 @@
             UserType fooType = cluster.getMetadata().getKeyspace("ks").getUserType("foo");
 
             assertThat(fooType.getFieldNames()).containsExactly("i");
-=======
+        } finally {
+            if (cluster != null)
+                cluster.close();
+            if (ccm != null)
+                ccm.remove();
+        }
+    }
+    
+    /**
+     * Ensures that if the host that the Control Connection is connected to is removed/decommissioned that the
+     * Control Connection is reestablished to another host.
+     *
+     * @since 2.0.9
+     * @jira_ticket JAVA-597
+     * @expected_result Control Connection is reestablished to another host.
+     * @test_category control_connection
+     */
+    @Test(groups = "long")
+    public void should_reestablish_if_control_node_decommissioned() throws InterruptedException {
+        CCMBridge ccm = null;
+        Cluster cluster = null;
+
+        try {
             ccm = CCMBridge.create("test", 3);
 
             cluster = Cluster.builder()
-                    .addContactPoint(CCMBridge.ipOfNode(1))
-                    .build();
+                .addContactPoint(CCMBridge.ipOfNode(1))
+                .build();
             cluster.init();
 
             // Ensure the control connection host is that of the first node.
@@ -127,7 +135,6 @@
             Host newHost = cluster.manager.controlConnection.connectedHost();
             assertThat(newHost).isNotNull();
             assertThat(newHost.getAddress().getHostAddress()).isNotEqualTo(controlHost);
->>>>>>> f5c549b5
         } finally {
             if (cluster != null)
                 cluster.close();
@@ -136,11 +143,7 @@
         }
     }
 
-<<<<<<< HEAD
    static class QueryPlanCountingPolicy extends DelegatingLoadBalancingPolicy {
-=======
-    static class QueryPlanCountingPolicy extends DelegatingLoadBalancingPolicy {
->>>>>>> f5c549b5
 
         final AtomicInteger counter = new AtomicInteger();
 
