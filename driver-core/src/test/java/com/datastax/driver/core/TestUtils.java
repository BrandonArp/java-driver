--- conflicted
+++ resolved
@@ -48,9 +48,6 @@
     public static final String SIMPLE_KEYSPACE = "ks";
     public static final String SIMPLE_TABLE = "test";
 
-    public static final String CREATE_TABLE_SIMPLE_FORMAT = "CREATE TABLE %s (k text PRIMARY KEY, t text, i int, f float)";
-
-    public static final String INSERT_FORMAT = "INSERT INTO %s (k, t, i, f) VALUES ('%s', '%s', %d, %f)";
     public static final String SELECT_ALL_FORMAT = "SELECT * FROM %s";
 
     public static final int TEST_BASE_NODE_WAIT = SystemProperties.getInt("com.datastax.driver.TEST_BASE_NODE_WAIT", 60);
@@ -431,14 +428,7 @@
 
     public static int numberOfLocalCoreConnections(Cluster cluster) {
         Configuration configuration = cluster.getConfiguration();
-<<<<<<< HEAD
-        ProtocolVersion protocolVersion = configuration.getProtocolOptions().getProtocolVersion();
-        return (protocolVersion.compareTo(ProtocolVersion.V3) < 0)
-            ? configuration.getPoolingOptions().getCoreConnectionsPerHost(HostDistance.LOCAL)
-            : 1;
-=======
         return configuration.getPoolingOptions().getCoreConnectionsPerHost(HostDistance.LOCAL);
->>>>>>> a1d4737c
     }
 
     /**
